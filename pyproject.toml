--- conflicted
+++ resolved
@@ -15,18 +15,11 @@
     "License :: OSI Approved :: ISC License (ISCL)",
     "Operating System :: OS Independent",
     "Programming Language :: Python",
-<<<<<<< HEAD
-    "Programming Language :: Python :: 3.8",
-=======
->>>>>>> 842ed693
     "Programming Language :: Python :: 3.9",
     "Programming Language :: Python :: 3.10",
     "Programming Language :: Python :: 3.11",
     "Programming Language :: Python :: 3.12",
-<<<<<<< HEAD
-=======
     "Programming Language :: Python :: 3.13",
->>>>>>> 842ed693
 ]
 dependencies = [
     "requests-exoscale-auth>=1.1.2",
